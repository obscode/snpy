--- conflicted
+++ resolved
@@ -1536,13 +1536,8 @@
          sys.exit(1)
    print('Using pip:', pip)
    # First, the absolutely necessary stuff
-<<<<<<< HEAD
    print("Now going to install the manditory software...")
-   man_packages = ['scipy','pymysql','pyfits','matplotlib',
-=======
-   print "Now going to install the manditory software..."
    man_packages = ['scipy','pymysql','astropy','matplotlib',
->>>>>>> 5ce58fbd
                    'ipython','gnureadline']
    for package in man_packages:
       sys.stdout.write("   Installing %s..." % package)
@@ -1572,13 +1567,8 @@
          sys.exit(1)
       sys.stdout.write("Done\n")
    # Now, the optional stuff
-<<<<<<< HEAD
    print("Now going to try installing the optional software...")
-   opt_packages = ['emcee','pymc','astropy']
-=======
-   print "Now going to try installing the optional software..."
    opt_packages = ['emcee','pymc']
->>>>>>> 5ce58fbd
    for package in opt_packages:
       sys.stdout.write("   Installing %s..." % package)
       sys.stdout.flush()
