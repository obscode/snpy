'''This module provices two classes:  spectrum and filter (filter is a sub-class of
spectrum.  These classes are designed to make certain tasks more convenient, especially
for filters.  Aside from being containers of the spectrum/filter data, they provide the
following funcionality:

   spectrum:
      - read a wavelength-flux two-column file.
      - make safe copies of the data
      - several member variables for bookkeeping:
         o max/min wavelenghts
         o name, coment
   filter:
      - everthing in spectrum, plus:
      - computation of effective wavelength for a given spectrum
      - compute zero-point of a filter based on reference spectrum
        and supplied magnitude of the reference
      - compute the convolution of the filter with a spectrum.
      - compute a synthetic magnitude based on a supplied filter.

This module also supplies a dictionary called filters with some common filters
and zero-points built in.'''

import os,sys,types
import numpy as num
import scipy.integrate
import scipy.interpolate
from glob import glob
import string
from snpy.utils.deredden import unred

interp_method = 'spline'
integ_method = 'simpsons'
subsample = 1

base = os.path.abspath(globals()['__file__'])
base = os.path.dirname(base)
filter_base = os.path.join(base,'filters')
stand_base = os.path.join(base,'standards')

h = 6.626068e-27  # erg s
c = 2.997925e18   # Angstrom/s
ch = c * h        # erg Angstrom

class spectrum:
   '''This class defines a spectrum.  It contains the response as Numeric arrays.  It has
   the following member data:
      name:      string describing the filter (eg. 'B')
      file:      where to find the filter response
      wave:      Numeric array of wavelengths (Angstroms)
      resp:      Numeric array of response
      min:       minimum wavelength defined
      max:       maximum wavelength defined
      comment:   They're useful, you know!
    
    There are also some useful functions:
      read():                   Read in the data and compute member data
   '''
   def __init__(self, name=None, file=None, comment=None, load=1):
      '''Creates a filter instance.  Required parameters:  name and file.  Can also
      specify the zero point (instead of using the comptute_zpt() function do do it).'''
      self.name = name
      self.file = file      # location of the filter response
      self.wave_data = None      # wavelength of response
      self.resp_data = None      # response
      self.comment = comment   # any words?
      if file is not None and load==1:  self.read()

   def __str__(self):
      return "%s:  %s" % (self.name, self.comment)
   def __repr__(self):
      return "%s:  %s" % (self.name, self.comment)

   def read(self):
      '''Reads in the response for file and updates several member functions.'''
      if self.file is not None:
         f = open(self.file)
         lines = f.readlines()
         self.wave_data = num.array([float(string.split(line)[0]) \
               for line in lines if line[0] != "#"])
         self.resp_data = num.array([float(string.split(line)[1]) \
               for line in lines if line[0] != "#"])
         f.close()

   def copy(self):
      return(spectrum(self.name, self.file))

   def waverange(self):
      if self.wave is not None:
         return(num.minimum.reduce(self.wave), num.maximum.reduce(self.wave))
      else:
         return(None)

   def __getattr__(self, name):
      if name in ['wave','resp','flux'] and self.wave_data is None:
         self.read()
      if name == 'wave':
         return self.wave_data
      elif name == 'resp':
         return self.resp_data
      elif name == 'flux':
         return self.resp_data
      elif name == "wavemax":
         return self.waverange()[1]
      elif name == "wavemin":
         return self.waverange()[0]
      elif name == "ave_wave":
         if self.wave is not None and self.resp is not None:
            return num.sum(self.wave*self.resp)/num.sum(self.resp)
         else:
            return None
      else:
         raise AttributeError, "Error:  attribute %s not defined" % (name)


class filter(spectrum):
   '''This class defines a filter.  It contains the response as Numeric arrays.  It has
   the following member data:
      name:      string describing the filter (eg. 'B')
      file:      where to find the filter response
      zp:        the photometric zero point (in vega only for now)
      wave:      Numeric array of wavelengths (Angstroms)
      resp:      Numeric array of response
      ave_wave:  The effective wavelength for a flat spectrum
      min:       minimum wavelength defined
      max:       maximum wavelength defined
      comment:   They're useful, you know!
    
    There are also some useful functions:
      read():                   Read in the data and compute member data
      compute_zpt(spec, mag):   Compute zero point based on spectrum instance spec
                                and standard magnitude mag.
      response(wave, flux):     Compute the convolution with spectrum given by
                                wave,flux
      eff_wave(wave, flux):     Compute the effective wavelength given a spectrum
      synth_mag(wave, flux):    Compute a synthetic magnitude, given a spectrum.
      R(Rv, z=0, strict_ccm=0): Compute the filters' Reddening coefficient for 
                                assumed value of Rv and redshift z.'''

   def __init__(self, name, file=None, zp=None, comment=None):
      '''Creates a filter instance.  Required parameters:  name and file.  Can also
      specify the zero point (instead of using the comptute_zpt() function do do it).'''
      spectrum.__init__(self, name, file)
      self.zp = zp
      self.comment = comment
      self.read()
      self.tck = None     # Used for interpolating the filter response
      self.mint = None    #    "

   def read(self):
      '''Reads in the response for file and updates several member functions.'''
      spectrum.read(self)

   def compute_zpt(self, spectrum, mag, zeropad=0):
      '''Compute the photometric zero point.  If spectrum is a list of spectra, then
      a zero point is computed for each and returned as a Numeric array (which you
      can then average, median, whatever.'''
      # get the response if needed:
      if self.wave is None: self.read()

      if type(spectrum) is not types.ListType:
         spectrum = [spectrum]
         only1 = 1
      else:
         only1 = 0

      zpts = []
      for spec in spectrum:
         # Check to see if 
         if spec.wave is None:  spec.read()
   
         # Compute the integral spec1*spec2*(lambda/ch):
         result = self.response(spec, zeropad=zeropad)

         # Now use the spectrum's magnitude to compute zero point:
         zpt = 2.5*num.log10(result) + mag
         zpts.append(zpt)
   
      if only1:
         return(zpts[0])
      else:
         return(zpts)

   def eval(self, wave):
      '''evaluate the filter on the sequence of wavelengths.'''
      if interp_method == "spline":
         if self.tck is None:
            self.tck = scipy.interpolate.splrep(self.wave, self.resp, k=1, s=0)
         fresp_int = scipy.interpolate.splev(wave, self.tck)
      else:
         if self.mint is None:
            self.mint = scipy.interpolate.interp1d(self.wave, self.resp, 
                  kind=interp_method)
         fresp_int = self.mint(trim_wave)

      fresp_int = num.where(num.less(wave,self.wave.min()), num.nan, fresp_int)
      fresp_int = num.where(num.greater(wave,self.wave.max()), num.nan, 
                  fresp_int)
      return(fresp_int)

   def response(self, specwave, flux=None, z=0, zeropad=0, photons=1):
      '''Get the response of this filter over the specified spectrum.  This
      spectrum can be defined as a spectrum instance, in which case you simply
      need to specify [specwave]  Or, you can specify a wavelength
      and flux vector, in which case, you need to specify both [specwave] (which
      is now taken to be the wavelength vector) and the flux as [flux].  If z is
      supplied, first redshift the spectrum by this amount.  If zeropad is true,
      then the spectrum is assumed to be zero where the filter extends beyond
      its definition, otherwise -1 is returned if the filter extends beyond the
      spectrum's definition.  If photons=1, the integrand is multiplied by the
      wavelength vector and divided by c*h, i.e., the photon flux is
      computed..'''

      # Handle the intput parameters
      if flux is None:
         # We must have a spectrum object:
         if not isinstance(specwave, spectrum):
            raise TypeError, \
                  "If specifying just specwave, it must be a spectrum object"
         wave = specwave.wave
         spec = specwave.flux
      else:
         if type(specwave) is not num.ndarray or type(flux) is not num.ndarray:
            raise TypeError, \
                  "If specifying both specwave and flux, they must be arrays"
         if len(num.shape(specwave)) != 1 or len(num.shape(flux)) != 1:
            raise TypeError, \
                  "specwave and flux must be 1D arrays"
         wave = specwave
         spec = flux

      if z > 0:
         swave = wave*(1.+z)
      elif z < 0:
         swave = wave/(1.+z)
      else:
         swave = wave
      if (self.wavemin < swave[0] or self.wavemax > swave[-1]) and not zeropad:
            return(-1.0)

      # Now figure out the limits of the integration:
      x_min = num.minimum.reduce(self.wave)
      x_max = num.maximum.reduce(self.wave)
      try:
         i_min = num.nonzero(num.greater(swave - x_min, 0))[0][0]
      except:
         i_min = 0
      try:
         i_max = num.nonzero(num.greater(swave - x_max, 0))[0][0]
      except:
         i_max = len(swave)-1
   
      if i_min >= 5:
         i_min -= 5
      else:
         i_min = 0
      if i_max <= len(swave)-6:
         i_max += 5
      else:
         i_max = len(swave) - 1

      trim_spec = spec[i_min:i_max+1:subsample]
      trim_wave = swave[i_min:i_max+1:subsample]
      # Now, we need to resample the response wavelengths to the spectrum:
      if interp_method == "spline":
         if self.tck is None:
            self.tck = scipy.interpolate.splrep(self.wave, self.resp, k=1, s=0)
         fresp_int = scipy.interpolate.splev(trim_wave, self.tck)
      else:
         if self.mint is None:
            self.mint = scipy.interpolate.interp1d(self.wave, self.resp, 
                  kind=interp_method)
         fresp_int = self.mint(trim_wave)
      # Zero out any places beyond the definition of the filter:
      fresp_int = num.where(num.less(trim_wave, x_min), 0, fresp_int)
      fresp_int = num.where(num.greater(trim_wave, x_max), 0, fresp_int)

      integrand = fresp_int*trim_spec
      if photons:
         integrand = integrand*trim_wave/ch

      if integ_method=='simpsons':
         result = scipy.integrate.simps(integrand, x=trim_wave, even='avg')
      elif integ_method=='trapz':
         result = scipy.integrate.trapz(integrand, x=trim_wave)
      else:
         result = (trim_wave[-1] - trim_wave[0])/(len(trim_wave)-1)*sum(integrand)

      return(result)

   def ABoff(self):
      '''Compute the AB offset for this filter. Due to the way SNooPy stores
      the zero-points, this only depends on filter function shape.'''
      return 65.4469-48.6-self.zp + \
            2.5*num.log10(scipy.integrate.trapz(self.flux/self.wave,self.wave))


   def synth_mag(self, specwave, flux=None, z=0, zeropad=0):
      '''Compute the synthetic magnitude based on the input spectrum defined by
      (specwave) or (specwave,flux).  If z is supplied, first redshift the 
      input spectrum by this amount.'''
      res = self.response(specwave,flux=flux,z=z,zeropad=zeropad)
      if res <= 0:
         return(num.nan)
      else:
         return(-2.5*num.log10(res) + self.zp)

   def synth_abmag(self, specwave, flux=None, z=0, zeropad=0):
      '''Compute the synthetic AB magnitude of the input spectrum defined by
      (specwave) or (specwave, flux).  If z is supplied, first blueshift
      the filter by this amount (ie, you are observing a redshifed spectrum).'''
      numer = self.response(specwave, flux=flux, z=z, zeropad=zeropad,
            photons=1)*ch
      # numer is in erg*Angstrom/s/cm^2
      if numer <= 0:
         return(num.nan)

      if not isinstance(specwave, spectrum):
         # 3631 Jy*c --> erg*Angstrom/s/cm^2
         denom = self.response(specwave, 3631*1.e-23*c/specwave, photons=0)
      else:
         wave = specwave.wave
         denom = self.response(wave, 3631*1.e-23*c/wave, photons=0)

      result = -2.5*num.log10(numer/denom)# - 48.6
      return(result)

<<<<<<< HEAD
   def mag2flux(self, mags, specwave=None, flux=None, z=0):
      '''Convert an observed magnitude through this filter into a flux
      in erg/s/cm^2/AA and effective wavelength.'''
      if specwave is None:
         specwave = VegaB.wave
         flux = VegaB.flux
      flam = num.power(10, -0.4*(mags - self.zp))  # In photons/s/cm^2
      flam = flam/self.response(specwave, flux, z=z)
      flam = flam*self.response(specwave, flux, z=z, photons=0)/\
                  self.response(specwave,specwave*0+1, photons=0)
      leff = self.eff_wave(specwave, flux, z)
      return (leff, flam)
=======
   def mag2flux(self, mag, specwave=None, flux=None, z=0):
      '''Convert a magnitude in this filter to the flux in erg/s/cm^2.'''
      if len(num.shape(mag)) == 0:
         scalar = True
         mag = num.array([mag])
      else:
         scalar = False
         mag = num.asarray(mag)
      if specwave is None:
         wave,flux = standards['Vega']['VegaB'].wave,\
                     standards['Vega']['VegaB'].resp
      elif isinstance(specwave, spectrum):
         wave,flux = specwave.wave,specwave.flux
      else:
         if flux is None:
            raise TypeError, "specwave must either be a spectrum instance or "\
                  "an array of wavelengths and flux must be specified"
         wave,flux = specwave,flux
      flam = num.power(10, -0.4*(mag-self.zp))   # in photons/s/cm^2
      flam = flam/self.response(wave, flux, z=z)  # now in ergs/s/cm^2
      
      # now weighted average over the filter
      flam = flam * self.response(wave,flux,z=z,photons=0)
      flam = flam / self.response(wave, wave*0+1, z=z, photons=0)

      if scalar:
         return flam[0]
      return flam
>>>>>>> 7cb0366d

   def eff_wave(self, specwave, flux=None, z=0, zeropad=0):
      '''Compute the effective wavelength for this filter, given the
      spectrum defined by (specwave) or (specwave, flux).  If z is 
      non-zero, first redfhift the spectrum by this amount.'''
      if not isinstance(specwave, spectrum):
         s_wave = specwave
         s_flux = flux
      else:
         s_wave = specwave.wave
         s_flux = specwave.flux

      numer = self.response(s_wave, flux=s_flux*s_wave, z=z, zeropad=zeropad,
            photons=0)
      denom = self.response(s_wave, flux=s_flux, z=z, zeropad=zeropad,
            photons=0)
      if numer <= 0 or denom <=0:
         return(num.nan)
      return(numer/denom)


   def copy(self):
      '''Return a copy of this instance.'''
      return(filter(self.name, self.file, self.zp, self.comment))

   def R(self, Rv=3.1, wave=None, flux=None, z=0.0, EBV=0.001, redlaw='ccm',
         strict_ccm=False):
      '''For a given reddening law Rv (default 3.1), find the ratio of total
      to selective absorption for this filter:  R = A/E(B-V).  You can 
      specify a specific spectrum by supplying a wave and flux and redshift
      (default is defined by filters.reference_wave and 
      filters.refernce_flux at z=0).  You can also specify E(B-V) (EBV) which can
      change the value of R if the spectrum is significantly non-stellar. You
      can specify redlaw='fm' if you prefer a Fitzpatric (1999) reddening 
      law.'''
      global standards

      if wave is None:
         wave,flux = standards['Vega']['VegaB'].wave,\
                     standards['Vega']['VegaB'].resp
      flux0 = self.response(wave, flux, z, photons=1)
      if flux0 <= 0:
         return(num.nan)
      redf = unred(wave, flux, -EBV, Rv, z, redlaw=redlaw, 
            strict_ccm=strict_ccm)[0]
      fluxr = self.response(wave, redf, z, photons=1)
      return(-2.5*num.log10(fluxr/flux0)/EBV)



class system:
   '''An object that contains a photometric system of standards.'''

   def __init__(self, name):
      self.name = name
      self.SEDs = {}

   def add_SED(self, SED):
      if not isinstance(SED, spectrum):
         raise ValueError, "SED must be a spectrum instance"
      self.SEDs[SED.name] = SED

   def list_SEDs(self):
      for SED in self.SEDs:
         print "\t"+self.SEDs[SED].name

   def keys(self):
      return self.SEDs.keys()

   def values(self):
      return self.SEDs.values()

   def __contains__(self, item):
      return self.SEDs.__contains__(item)

   def __iter__(self):
      return self.SEDs.__iter__()

   def __getattr__(self, attr):
      if attr in self.__dict__['SEDs']:
         return self.__dict__['SEDs'][attr]
      else:
         raise AttributeError

   def __getitem__(self, key):
      if key in self.SEDs:
         return self.SEDs[key]
      else:
         raise AttributeError

   def __str__(self):
      ret = "system %s with standards:  " % (self.name)
      for key in self.SEDs:  ret += "%s, " % (key)
      return ret

   def __repr__(self):
      return self.__str__()

class standard_set:
   '''An object that will contain all the standard SEDs.  The
   standard set contains a dictionary of system objects.  Each
   system object contains a dictionary of spectrum objects.
   So standards.Vega.Bohlin04  would refer to the Bohlin & Gllliand
   2004 SED.  You can also refer to the spectrum with a unique ID 
   as, e.g., standards['VegaB'].'''

   def __init__(self):
      self.systems = {}
      self.spectra = {}

   def add_system(self, name):
      self.systems[name] = system(name)

   def list_systems(self):
      for syst in self.systems:
         print syst+": "+self.systems[syst].name

   def list_SEDs(self):
      for syst in self.systems:
         print self.systems[syst].name
         self.systems[syst].list_SEDs()

   def cache_spectra(self):
      for syst in self.systems.values():
         for sed in syst.SEDs.values():
            if sed.name in self.spectra:
               print "Warning!  Encountered multiple filter IDs for %s" %\
                        (sed)
            self.spectra[sed.name] = sed

   def __getattr__(self, attr):
      if attr in self.__dict__['systems']:
         return self.__dict__['systems'][attr]
      elif attr in self.__dict__['spectra']:
         return self.__dict__['spectra'][attr]
      else:
         raise AttributeError

   def __getitem__(self, key):
      if key in self.spectra:
         return self.spectra[key]
      elif key in self.systems:
         return self.systems[key]
      else:
         raise KeyError, "spectrum ID %s not found" % (key)

   def __setitem__(self, key, value):
      self.spectra[key] = value

   def __contains__(self, key):
      if key in self.spectra:
         return True
      else:
         return False

class filter_set:
   '''An object that will contain all the filter instances.  The
   filter set contains a dictionary of observatory objects.  Each
   observatory object contains a dictionary of telescope objects.
   And each telescope object contains a dictionary of filter
   objects.  So filters.LCO.Swope.B  would refer to the B filter
   on the Swope telescope at the LCO observatory.  You can also
   refer to a filter with a unique ID as, e.g., filters['Bswo'].'''

   def __init__(self):
      self.observatories = {}
      self.filters = {}

   def add_observatory(self, name):
      self.observatories[name] = observatory(name)

   def cache_filters(self):
      for obs in self.observatories.values():
         for tel in obs.telescopes.values():
            for filt in tel.filters.values():
               if filt.name in self.filters:
                  print "Warning!  Encountered multiple filter IDs for %s" %\
                        (filt)
               self.filters[filt.name] = filt

      
   def list_observatories(self):
      for obs in self.observatories:
         print self.observatories[obs].name

   def list_telescopes(self):
      for obs in self.observatories:
         print self.observatories[obs].name
         self.observatories[obs].list_telescopes()

   def list_filters(self):
      for obs in self.observatories:
         print self.observatories[obs].name
         self.observatories[obs].list_filters()

   def __getattr__(self, attr):
      if attr in self.__dict__['observatories']:
         return self.__dict__['observatories'][attr]
      elif attr in self.__dict__['filters']:
         return self.__dict__['filters'][attr]
      else:
         raise AttributeError

   def __getitem__(self, key):
      if key in self.filters:
         return self.filters[key]
      else:
         raise KeyError, "filter ID %s not found" % (key)

   def __setitem__(self, key, value):
      self.filters[key] = value

   def __contains__(self, key):
      if key in self.filters:
         return True
      else:
         return False

class observatory:
   '''An object that contains telescope objects.  We could also
   add other info like Lat, long, altitude, etc...'''

   def __init__(self, name):
      self.name = name
      self.telescopes = {}

   def add_telescope(self, name):
      self.telescopes[name] = telescope(name)

   def list_telescopes(self):
      for tel in self.telescopes:
         print "\t"+self.telescopes[tel].name

   def list_filters(self):
      for tel in self.telescopes:
         print "\t"+self.telescopes[tel].name
         self.telescopes[tel].list_filters()

   def __getattr__(self, attr):
      if attr in self.__dict__['telescopes']:
         return self.__dict__['telescopes'][attr]
      else:
         raise AttributeError

   def __str__(self):
      ret = "observatory %s with telescopes:  " % (self.name)
      for key in self.telescopes:  ret += "%s, " % (key)
      return ret

   def __repr__(self):
      return self.__str__()

class telescope:
   '''An object that contains filter objects.  It is a child to
   the observatory class, which is a child to the filter_set.'''
   
   def __init__(self, name):
      self.name = name
      self.filters = {}

   def add_filter(self, filter_object):
      if not isinstance(filter_object, filter):
         raise TypeError, "Error: filter_object must be a filter type"
      self.filters[filter_object.name] = filter_object

   def list_filters(self):
      for f in self.filters:
         print "\t\t'%s':  %s" % (f, self.filters[f].comment)

   def __getattr__(self, attr):
      if attr in self.__dict__['filters']:
         return self.__dict__['filters'][attr]
      else:
         raise AttributeError

   def __str__(self):
      ret = "telescope %s with filters: " % (self.name)
      for k in self.filters.keys():
         ret += "%s, " % (k)
      return ret

   def __repr__(self):
      return self.__str__()

# Now load in the standard spectra and filter set.
standards = standard_set()
standard_mags = {}
dirs = glob(stand_base+'/*')
dirs = [dir for dir in dirs if os.path.isdir(dir) and \
      os.path.isfile(os.path.join(dir,'standards.dat'))]

for dir in dirs:
   sname = os.path.basename(dir)
   standards.add_system(sname)
   standard_mags[sname] = {}
   f = open(os.path.join(stand_base, sname, 'standards.dat'))
   lines = f.readlines()
   for line in lines:
      if line[0] == "#":  continue
      l = line.split()
      standards[sname].add_SED(spectrum(l[0], os.path.join(stand_base,sname,l[1]),
                             string.join(l[3:]), load=0))
      standard_mags[sname][l[0]] = {}
      if os.path.isfile(os.path.join(stand_base,sname,l[2])):
         f2 = open(os.path.join(stand_base,sname,l[2]))
         lines2 = f2.readlines()
         lines2 = map(string.split, lines2)
         for i in range(len(lines2)):
            if lines2[i][0] == "#":  continue
            standard_mags[sname][l[0]][lines2[i][0]] = float(lines2[i][1])
         f2.close()
   f.close()
standards.cache_spectra()

vegaK = standards.Vega.VegaK
vegaH = standards.Vega.VegaH01
vegaH85 = standards.Vega.VegaH85
vegaB = standards.Vega.VegaB
vega = vegaB
bd17 = standards.Smith.bd17


fset = filter_set()
obsdirs = glob(os.path.join(filter_base,'*'))
obsdirs = [obs for obs in obsdirs if os.path.isdir(obs)]
for obs in obsdirs:
   obs_name = os.path.basename(obs)
   fset.add_observatory(os.path.basename(obs_name))
   teldirs = glob(os.path.join(filter_base,obs,'*'))
   teldirs = [dir for dir in teldirs if os.path.isdir(dir) and \
         os.path.isfile(os.path.join(dir,'filters.dat'))]
   for dir in teldirs:
      tel_name = os.path.basename(dir)
      fset.observatories[obs_name].add_telescope(tel_name)
      f = open(os.path.join(dir, 'filters.dat'))
      lines = f.readlines()
      for line in lines:
         l = line.split()
         if l[2].find('=') >= 0:
            # We have a std=mag format
            std,mag = map(string.strip, l[2].split('='))
            if std  in standards:
               try:
                  m = float(mag)
               except:
                  raise ValueError, \
                        "Could not convert standard magnitude for filter %s" %\
                        l[0]
               newf = filter(l[0], os.path.join(dir,l[1]), 0.0, string.join(l[3:]))
               newf.zp = newf.compute_zpt(standards[std], m)
               fset.observatories[obs_name].telescopes[tel_name].add_filter(newf)
            else:
               raise ValueError, \
                     "Could not find standard %s for filter %s" % (std,l[0])


         elif l[2] == 'AB':
            # We have an AB system, so in principle there is no standard. The
            # zero-point is derived from the filter function alone. See
            # documentation.
            newf = filter(l[0], os.path.join(dir,l[1]), 0.0, string.join(l[3:]))
            newf.zp = 16.84692 + 2.5*num.log10(
                  scipy.integrate.trapz(newf.resp/newf.wave, x=newf.wave))
            fset.observatories[obs_name].telescopes[tel_name].add_filter(newf)
         else:
            fset.observatories[obs_name].telescopes[tel_name].add_filter(
                         filter(l[0], os.path.join(dir,l[1]),
                             float(l[2]), string.join(l[3:])))
      f.close()
fset.cache_filters()<|MERGE_RESOLUTION|>--- conflicted
+++ resolved
@@ -324,20 +324,6 @@
       result = -2.5*num.log10(numer/denom)# - 48.6
       return(result)
 
-<<<<<<< HEAD
-   def mag2flux(self, mags, specwave=None, flux=None, z=0):
-      '''Convert an observed magnitude through this filter into a flux
-      in erg/s/cm^2/AA and effective wavelength.'''
-      if specwave is None:
-         specwave = VegaB.wave
-         flux = VegaB.flux
-      flam = num.power(10, -0.4*(mags - self.zp))  # In photons/s/cm^2
-      flam = flam/self.response(specwave, flux, z=z)
-      flam = flam*self.response(specwave, flux, z=z, photons=0)/\
-                  self.response(specwave,specwave*0+1, photons=0)
-      leff = self.eff_wave(specwave, flux, z)
-      return (leff, flam)
-=======
    def mag2flux(self, mag, specwave=None, flux=None, z=0):
       '''Convert a magnitude in this filter to the flux in erg/s/cm^2.'''
       if len(num.shape(mag)) == 0:
@@ -366,7 +352,6 @@
       if scalar:
          return flam[0]
       return flam
->>>>>>> 7cb0366d
 
    def eff_wave(self, specwave, flux=None, z=0, zeropad=0):
       '''Compute the effective wavelength for this filter, given the
