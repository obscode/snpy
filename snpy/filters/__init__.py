'''This module provices two classes:  spectrum and filter (filter is a
sub-class of spectrum.  These classes are designed to make certain tasks more
convenient, especially for filters.  Aside from being containers of the
spectrum/filter data, they provide the following funcionality:

   spectrum:
      - read a wavelength-flux two-column file.
      - make safe copies of the data
      - several member variables for bookkeeping:
         o max/min wavelenghts
         o name, coment
   filter:
      - everthing in spectrum, plus:
      - computation of effective wavelength for a given spectrum
      - compute zero-point of a filter based on reference spectrum
        and supplied magnitude of the reference
      - compute the convolution of the filter with a spectrum.
      - compute a synthetic magnitude based on a supplied filter.

This module also supplies a dictionary called filters with some common filters
and zero-points built in.'''

from __future__ import print_function
import os,sys,types
import numpy as num
import scipy.integrate
import scipy.interpolate
from glob import glob
import string
from snpy.utils.deredden import unred
#from astropy import units as u
from astropy.constants import c,h

interp_method = 'spline'
integ_method = 'simpsons'
subsample = 1

base = os.path.abspath(globals()['__file__'])
base = os.path.dirname(base)
filter_base = os.path.join(base,'filters')
stand_base = os.path.join(base,'standards')

#h = 6.626068e-27  # erg s
#c = 2.997925e18   # Angstrom/s
ch = c * h
ch = ch.to('erg Angstrom').value

class spectrum:
   '''This class defines a spectrum.  It contains the response as Numeric 
   arrays.  It has the following member data:
      name:      string describing the filter (eg. 'B')
      file:      where to find the filter response
      wave:      Numeric array of wavelengths (Angstroms)
      resp:      Numeric array of response
      min:       minimum wavelength defined
      max:       maximum wavelength defined
      comment:   They're useful, you know!
    
    There are also some useful functions:
      read():                   Read in the data and compute member data
   '''
<<<<<<< HEAD
   def __init__(self, name=None, filename=None, comment=None, load=1):
      '''Creates a spectrum instance.  Required parameters:  name and file.  Can
      also specify the zero point (instead of using the comptute_zpt() function
      do do it).''' 
      
      self.name = name 
      self.file = filename     # location of the filter response 
      self.wave_data = None    # wavelength of response
      self.resp_data = None    # response 
      self.comment = comment   # any words?  
      if filename is not None and load==1:  self.read()
=======
   def __init__(self, name=None, file=None, comment=None, wave=None,
         flux=None, fluxed=True, load=1):
      '''Creates a spectrum instance.  Required parameters:  name and file.  
      Can also specify the zero point (instead of using the comptute_zpt() 
      function do do it).'''
      self.name = name
      self.file = file      # location of the filter response
      self.wave_data = wave    # wavelength of response
      self.resp_data = flux    # response
      self.comment = comment   # any words?
      self.fluxed = fluxed     # indicates the spectrum is in physical units
      if file is not None and load==1:  self.read()
>>>>>>> f4bf1c76

   def __str__(self):
      return "%s:  %s" % (self.name, self.comment)
   def __repr__(self):
      return "%s:  %s" % (self.name, self.comment)

   def read(self):
      '''Reads in the response for file and updates several member functions.'''
      if self.file is not None:
         f = open(self.file)
         lines = f.readlines()
         self.wave_data = num.array([float(line.split()[0]) \
               for line in lines if line[0] != "#"])
         self.resp_data = num.array([float(line.split()[1]) \
               for line in lines if line[0] != "#"])
         f.close()

   def copy(self):
      return(spectrum(self.name, self.file))

   def waverange(self):
      if self.wave is not None:
         return(num.minimum.reduce(self.wave), num.maximum.reduce(self.wave))
      else:
         return(None)

   def __getattr__(self, name):
      if name in ['wave','resp','flux'] and self.wave_data is None:
         self.read()
      if name == 'wave':
         return self.wave_data
      elif name == 'resp':
         return self.resp_data
      elif name == 'flux':
         return self.resp_data
      elif name == "wavemax":
         return self.waverange()[1]
      elif name == "wavemin":
         return self.waverange()[0]
      elif name == "ave_wave":
         if self.wave is not None and self.resp is not None:
            return num.sum(self.wave*self.resp)/num.sum(self.resp)
         else:
            return None
      else:
         raise AttributeError("Error:  attribute %s not defined" % (name))


class filter(spectrum):
   '''This class defines a filter.  It contains the response as Numeric arrays.  It has
   the following member data:
      name:      string describing the filter (eg. 'B')
      file:      where to find the filter response
      zp:        the photometric zero point (in vega only for now)
      wave:      Numeric array of wavelengths (Angstroms)
      resp:      Numeric array of response
      ave_wave:  The effective wavelength for a flat spectrum
      min:       minimum wavelength defined
      max:       maximum wavelength defined
      comment:   They're useful, you know!
    
    There are also some useful functions:
      read():                   Read in the data and compute member data
      compute_zpt(spec, mag):   Compute zero point based on spectrum instance spec
                                and standard magnitude mag.
      response(wave, flux):     Compute the convolution with spectrum given by
                                wave,flux
      eff_wave(wave, flux):     Compute the effective wavelength given a spectrum
      synth_mag(wave, flux):    Compute a synthetic magnitude, given a spectrum.
      R(Rv, z=0, strict_ccm=0): Compute the filters' Reddening coefficient for 
                                assumed value of Rv and redshift z.'''

   def __init__(self, name, file=None, zp=None, comment=None):
      '''Creates a filter instance.  Required parameters:  name and file.  Can 
      also specify the zero point (instead of using the comptute_zpt() 
      function do do it).'''
      spectrum.__init__(self, name, file)
      self.zp = zp
      self.comment = comment
      self.read()
      self.tck = None     # Used for interpolating the filter response
      self.mint = None    #    "

   def read(self):
      '''Reads in the response for file and updates several member functions.'''
      spectrum.read(self)

   def compute_zpt(self, spectrum, mag, zeropad=0):
      '''Compute the photometric zero point.  If spectrum is a list of spectra, then
      a zero point is computed for each and returned as a Numeric array (which you
      can then average, median, whatever.'''
      # get the response if needed:
      if self.wave is None: self.read()

      if type(spectrum) is not list:
         spectrum = [spectrum]
         only1 = 1
      else:
         only1 = 0

      zpts = []
      for spec in spectrum:
         # Check to see if 
         if spec.wave is None:  spec.read()
         if not spec.fluxed:
            raise ValueError("spectrum must be in erg/s/cm^2/Angstrom")
   
         # Compute the integral spec1*spec2*(lambda/ch):
         result = self.response(spec, zeropad=zeropad)

         # Now use the spectrum's magnitude to compute zero point:
         zpt = 2.5*num.log10(result) + mag
         zpts.append(zpt)
   
      if only1:
         return(zpts[0])
      else:
         return(zpts)

   def eval(self, wave):
      '''evaluate the filter on the sequence of wavelengths.'''
      if interp_method == "spline":
         if self.tck is None:
            self.tck = scipy.interpolate.splrep(self.wave, 
                  self.resp, k=1, s=0)
         fresp_int = scipy.interpolate.splev(wave, self.tck)
      else:
         if self.mint is None:
            self.mint = scipy.interpolate.interp1d(self.wave, 
                  self.resp, kind=interp_method)
         fresp_int = self.mint(trim_wave)

      fresp_int = num.where(num.less(wave,self.wave.min()), num.nan, fresp_int)
      fresp_int = num.where(num.greater(wave,self.wave.max()), num.nan, 
                  fresp_int)
      return(fresp_int)

   def response(self, specwave, flux=None, z=0, zeropad=0, photons=1):
      '''Get the response of this filter over the specified spectrum.  This
      spectrum can be defined as a spectrum instance, in which case you simply
      need to specify [specwave]  Or, you can specify a wavelength
      and flux vector, in which case, you need to specify both [specwave] (which
      is now taken to be the wavelength vector) and the flux as [flux].  If z is
      supplied, first redshift the spectrum by this amount.  If zeropad is true,
      then the spectrum is assumed to be zero where the filter extends beyond
      its definition, otherwise -1 is returned if the filter extends beyond the
      spectrum's definition.  If photons=1, the integrand is multiplied by the
      wavelength vector and divided by c*h, i.e., the photon flux is
      computed..'''

      # Handle the intput parameters
      if flux is None:
         # We must have a spectrum object:
         if not isinstance(specwave, spectrum):
            raise TypeError("If specifying just specwave, it must be a spectrum object")
         # if this object is not fluxed, then return -1
         if not getattr(specwave, 'fluxed', True):
            return -1.0
         wave = specwave.wave
         spec = specwave.flux
      else:
         if type(specwave) is not num.ndarray or type(flux) is not num.ndarray:
            raise TypeError("If specifying both specwave and flux, they must be arrays")
         if len(num.shape(specwave)) != 1 or len(num.shape(flux)) != 1:
            raise TypeError("specwave and flux must be 1D arrays")
         wave = specwave
         spec = flux

      if z > 0:
         swave = wave*(1.+z)
      elif z < 0:
         swave = wave/(1.+z)
      else:
         swave = wave
      if (self.wavemin < swave[0] or self.wavemax > swave[-1]) and not zeropad:
            return(-1.0)

      # Now figure out the limits of the integration:
      x_min = num.minimum.reduce(self.wave)
      x_max = num.maximum.reduce(self.wave)
      try:
         i_min = num.nonzero(num.greater(swave - x_min, 0))[0][0]
      except:
         i_min = 0
      try:
         i_max = num.nonzero(num.greater(swave - x_max, 0))[0][0]
      except:
         i_max = len(swave)-1
   
      if i_min >= 5:
         i_min -= 5
      else:
         i_min = 0
      if i_max <= len(swave)-6:
         i_max += 5
      else:
         i_max = len(swave) - 1

      trim_spec = spec[i_min:i_max+1:subsample]
      trim_wave = swave[i_min:i_max+1:subsample]
      # Now, we need to resample the response wavelengths to the spectrum:
      if interp_method == "spline":
         if self.tck is None:
            self.tck = scipy.interpolate.splrep(self.wave, 
                  self.resp, k=1, s=0)
         fresp_int = scipy.interpolate.splev(trim_wave, self.tck)
      else:
         if self.mint is None:
            self.mint = scipy.interpolate.interp1d(self.wave, self.resp, 
                  kind=interp_method)
         fresp_int = self.mint(trim_wave)
      # Zero out any places beyond the definition of the filter:
      fresp_int = num.where(num.less(trim_wave, x_min), 0, fresp_int)
      fresp_int = num.where(num.greater(trim_wave, x_max), 0, fresp_int)

      integrand = fresp_int*trim_spec
      if photons:
         integrand = integrand*trim_wave/ch

      if integ_method=='simpsons':
         result = scipy.integrate.simps(integrand, x=trim_wave, even='avg')
      elif integ_method=='trapz':
         result = scipy.integrate.trapz(integrand, x=trim_wave)
      else:
         result = (trim_wave[-1] - trim_wave[0])/(len(trim_wave)-1)*\
               sum(integrand)

      return(result)

   def ABoff(self):
      '''Compute the AB offset for this filter. Due to the way SNooPy stores
      the zero-points, this only depends on filter function shape.'''
      return 65.4469-48.6-self.zp + \
            2.5*num.log10(scipy.integrate.trapz(self.flux/self.wave,self.wave))


   def synth_mag(self, specwave, flux=None, z=0, zeropad=0):
      '''Compute the synthetic magnitude based on the input spectrum defined by
      (specwave) or (specwave,flux).  If z is supplied, first redshift the 
      input spectrum by this amount.'''

      # First check to make sure the spectrum is fluxed
      if isinstance(specwave, spectrum):
         if not specwave.fluxed: return(num.nan)
      res = self.response(specwave,flux=flux,z=z,zeropad=zeropad)
      if res <= 0:
         return(num.nan)
      else:
         return(-2.5*num.log10(res) + self.zp)

   def synth_abmag(self, specwave, flux=None, z=0, zeropad=0):
      '''Compute the synthetic AB magnitude of the input spectrum defined by
      (specwave) or (specwave, flux).  If z is supplied, first blueshift
      the filter by this amount (ie, you are observing a redshifed spectrum).'''

      # First check to make sure the spectrum is fluxed
      if isinstance(specwave, spectrum):
         if not specwave.fluxed: return(num.nan)

      numer = self.response(specwave, flux=flux, z=z, zeropad=zeropad,
            photons=1)*ch
      # numer is in erg*Angstrom/s/cm^2
      if numer <= 0:
         return(num.nan)

      if not isinstance(specwave, spectrum):
         # 3631 Jy*c --> erg*Angstrom/s/cm^2
         denom = self.response(specwave, 3631*1.e-23*c/specwave, photons=0)
      else:
         wave = specwave.wave
         denom = self.response(wave, 3631*1.e-23*c/wave, photons=0)

      result = -2.5*num.log10(numer/denom)# - 48.6
      return(result)

   def mag2flux(self, mag, specwave=None, flux=None, z=0):
      '''Convert a magnitude in this filter to the flux in erg/s/cm^2.'''
      if len(num.shape(mag)) == 0:
         scalar = True
         mag = num.array([mag])
      else:
         scalar = False
         mag = num.asarray(mag)
      if specwave is None:
         wave,flux = standards['Vega']['VegaB'].wave,\
                     standards['Vega']['VegaB'].resp
      elif isinstance(specwave, spectrum):
         if not specwave.fluxed:
            raise ValueError("spectrum must be  in erg/s/cm^2/Angstrom")
         wave,flux = specwave.wave,specwave.flux
      else:
         if flux is None:
            raise TypeError("specwave must either be a spectrum instance or "\
                  "an array of wavelengths and flux must be specified")
         wave,flux = specwave,flux
      flam = num.power(10, -0.4*(mag-self.zp))   # in photons/s/cm^2
      flam = flam/self.response(wave, flux, z=z)  # now in ergs/s/cm^2
      
      # now weighted average over the filter
      flam = flam * self.response(wave,flux,z=z,photons=0)
      flam = flam / self.response(wave, wave*0+1, z=z, photons=0)

      if scalar:
         return flam[0]
      return flam

   def eff_wave(self, specwave, flux=None, z=0, zeropad=0):
      '''Compute the effective wavelength for this filter, given the
      spectrum defined by (specwave) or (specwave, flux).  If z is 
      non-zero, first redfhift the spectrum by this amount.'''
      if not isinstance(specwave, spectrum):
         s_wave = specwave
         s_flux = flux
      else:
         s_wave = specwave.wave
         s_flux = specwave.flux

      numer = self.response(s_wave, flux=s_flux*s_wave, z=z, zeropad=zeropad,
            photons=0)
      denom = self.response(s_wave, flux=s_flux, z=z, zeropad=zeropad,
            photons=0)
      if numer <= 0 or denom <=0:
         return(num.nan)
      return(numer/denom)


   def copy(self):
      '''Return a copy of this instance.'''
      return(filter(self.name, self.file, self.zp, self.comment))

   def R(self, Rv=3.1, wave=None, flux=None, z=0.0, EBV=0.001, redlaw='ccm',
         strict_ccm=False):
      '''For a given reddening law Rv (default 3.1), find the ratio of total
      to selective absorption for this filter:  R = A/E(B-V).  You can 
      specify a specific spectrum by supplying a wave and flux and redshift
      (default is defined by filters.reference_wave and 
      filters.refernce_flux at z=0).  You can also specify E(B-V) (EBV) which can
      change the value of R if the spectrum is significantly non-stellar. You
      can specify redlaw='fm' if you prefer a Fitzpatric (1999) reddening 
      law.'''
      global standards

      if wave is None:
         wave,flux = standards['Vega']['VegaB'].wave,\
                     standards['Vega']['VegaB'].resp
      flux0 = self.response(wave, flux, z, photons=1)
      if flux0 <= 0:
         return(num.nan)
      redf = unred(wave, flux, -EBV, Rv, z, redlaw=redlaw, 
            strict_ccm=strict_ccm)[0]
      fluxr = self.response(wave, redf, z, photons=1)
      return(-2.5*num.log10(fluxr/flux0)/EBV)



class system:
   '''An object that contains a photometric system of standards.'''

   def __init__(self, name):
      self.name = name
      self.SEDs = {}

   def add_SED(self, SED):
      if not isinstance(SED, spectrum):
         raise ValueError("SED must be a spectrum instance")
      self.SEDs[SED.name] = SED

   def list_SEDs(self):
      for SED in self.SEDs:
         print("\t"+self.SEDs[SED].name)

   def keys(self):
      return list(self.SEDs.keys())

   def values(self):
      return list(self.SEDs.values())

   def __contains__(self, item):
      return self.SEDs.__contains__(item)

   def __iter__(self):
      return self.SEDs.__iter__()

   def __getattr__(self, attr):
      if attr in self.__dict__['SEDs']:
         return self.__dict__['SEDs'][attr]
      else:
         raise AttributeError

   def __getitem__(self, key):
      if key in self.SEDs:
         return self.SEDs[key]
      else:
         raise AttributeError

   def __str__(self):
      ret = "system %s with standards:  " % (self.name)
      for key in self.SEDs:  ret += "%s, " % (key)
      return ret

   def __repr__(self):
      return self.__str__()

class standard_set:
   '''An object that will contain all the standard SEDs.  The
   standard set contains a dictionary of system objects.  Each
   system object contains a dictionary of spectrum objects.
   So standards.Vega.Bohlin04  would refer to the Bohlin & Gllliand
   2004 SED.  You can also refer to the spectrum with a unique ID 
   as, e.g., standards['VegaB'].'''

   def __init__(self):
      self.systems = {}
      self.spectra = {}

   def add_system(self, name):
      self.systems[name] = system(name)

   def list_systems(self):
      for syst in self.systems:
         print(syst+": "+self.systems[syst].name)

   def list_SEDs(self):
      for syst in self.systems:
         print(self.systems[syst].name)
         self.systems[syst].list_SEDs()

   def cache_spectra(self):
      for syst in list(self.systems.values()):
         for sed in list(syst.SEDs.values()):
            if sed.name in self.spectra:
               print("Warning!  Encountered multiple filter IDs for %s" %\
                        (sed))
            self.spectra[sed.name] = sed

   def __getattr__(self, attr):
      if attr in self.__dict__['systems']:
         return self.__dict__['systems'][attr]
      elif attr in self.__dict__['spectra']:
         return self.__dict__['spectra'][attr]
      else:
         raise AttributeError

   def __getitem__(self, key):
      if key in self.spectra:
         return self.spectra[key]
      elif key in self.systems:
         return self.systems[key]
      else:
         raise KeyError("spectrum ID %s not found" % (key))

   def __setitem__(self, key, value):
      self.spectra[key] = value

   def __contains__(self, key):
      if key in self.spectra:
         return True
      else:
         return False

class filter_set:
   '''An object that will contain all the filter instances.  The
   filter set contains a dictionary of observatory objects.  Each
   observatory object contains a dictionary of telescope objects.
   And each telescope object contains a dictionary of filter
   objects.  So filters.LCO.Swope.B  would refer to the B filter
   on the Swope telescope at the LCO observatory.  You can also
   refer to a filter with a unique ID as, e.g., filters['Bswo'].'''

   def __init__(self):
      self.observatories = {}
      self.filters = {}

   def add_observatory(self, name):
      self.observatories[name] = observatory(name)

   def cache_filters(self):
      for obs in list(self.observatories.values()):
         for tel in list(obs.telescopes.values()):
            for filt in list(tel.filters.values()):
               if filt.name in self.filters:
                  print("Warning!  Encountered multiple filter IDs for %s" %\
                        (filt))
               self.filters[filt.name] = filt

      
   def list_observatories(self):
      for obs in self.observatories:
         print(self.observatories[obs].name)

   def list_telescopes(self):
      for obs in self.observatories:
         print(self.observatories[obs].name)
         self.observatories[obs].list_telescopes()

   def list_filters(self):
      for obs in self.observatories:
         print(self.observatories[obs].name)
         self.observatories[obs].list_filters()

   def __getattr__(self, attr):
      if attr in self.__dict__['observatories']:
         return self.__dict__['observatories'][attr]
      elif attr in self.__dict__['filters']:
         return self.__dict__['filters'][attr]
      else:
         raise AttributeError

   def __getitem__(self, key):
      if key in self.filters:
         return self.filters[key]
      else:
         raise KeyError("filter ID %s not found" % (key))

   def __setitem__(self, key, value):
      self.filters[key] = value

   def __contains__(self, key):
      if key in self.filters:
         return True
      else:
         return False

class observatory:
   '''An object that contains telescope objects.  We could also
   add other info like Lat, long, altitude, etc...'''

   def __init__(self, name):
      self.name = name
      self.telescopes = {}

   def add_telescope(self, name):
      self.telescopes[name] = telescope(name)

   def list_telescopes(self):
      for tel in self.telescopes:
         print("\t"+self.telescopes[tel].name)

   def list_filters(self):
      for tel in self.telescopes:
         print("\t"+self.telescopes[tel].name)
         self.telescopes[tel].list_filters()

   def __getattr__(self, attr):
      if attr in self.__dict__['telescopes']:
         return self.__dict__['telescopes'][attr]
      else:
         raise AttributeError

   def __str__(self):
      ret = "observatory %s with telescopes:  " % (self.name)
      for key in self.telescopes:  ret += "%s, " % (key)
      return ret

   def __repr__(self):
      return self.__str__()

class telescope:
   '''An object that contains filter objects.  It is a child to
   the observatory class, which is a child to the filter_set.'''
   
   def __init__(self, name):
      self.name = name
      self.filters = {}

   def add_filter(self, filter_object):
      if not isinstance(filter_object, filter):
         raise TypeError("Error: filter_object must be a filter type")
      self.filters[filter_object.name] = filter_object

   def list_filters(self):
      for f in self.filters:
         print("\t\t'%s':  %s" % (f, self.filters[f].comment))

   def __getattr__(self, attr):
      if attr in self.__dict__['filters']:
         return self.__dict__['filters'][attr]
      else:
         raise AttributeError

   def __str__(self):
      ret = "telescope %s with filters: " % (self.name)
      for k in list(self.filters.keys()):
         ret += "%s, " % (k)
      return ret

   def __repr__(self):
      return self.__str__()

# Now load in the standard spectra and filter set.
standards = standard_set()
standard_mags = {}
dirs = glob(stand_base+'/*')
dirs = [dir for dir in dirs if os.path.isdir(dir) and \
      os.path.isfile(os.path.join(dir,'standards.dat'))]

for dir in dirs:
   sname = os.path.basename(dir)
   standards.add_system(sname)
   standard_mags[sname] = {}
   f = open(os.path.join(stand_base, sname, 'standards.dat'))
   lines = f.readlines()
   for line in lines:
      if line[0] == "#":  continue
      l = line.split()
      standards[sname].add_SED(spectrum(l[0], 
         os.path.join(stand_base,sname,l[1]), "".join(l[3:]), load=0))
      standard_mags[sname][l[0]] = {}
      if os.path.isfile(os.path.join(stand_base,sname,l[2])):
         f2 = open(os.path.join(stand_base,sname,l[2]))
         #lines2 = f2.readlines()
         #lines2 = list(map(string.split, lines2))
         lines2 = [line.split() for line in f2.readlines()]
         for i in range(len(lines2)):
            if lines2[i][0] == "#":  continue
            standard_mags[sname][l[0]][lines2[i][0]] = float(lines2[i][1])
         f2.close()
   f.close()
standards.cache_spectra()

vegaK = standards.Vega.VegaK
vegaH = standards.Vega.VegaH01
vegaH85 = standards.Vega.VegaH85
vegaB = standards.Vega.VegaB
vega = vegaB
bd17 = standards.Smith.bd17


fset = filter_set()
obsdirs = glob(os.path.join(filter_base,'*'))
obsdirs = [obs for obs in obsdirs if os.path.isdir(obs)]
for obs in obsdirs:
   obs_name = os.path.basename(obs)
   fset.add_observatory(os.path.basename(obs_name))
   teldirs = glob(os.path.join(filter_base,obs,'*'))
   teldirs = [dir for dir in teldirs if os.path.isdir(dir) and \
         os.path.isfile(os.path.join(dir,'filters.dat'))]
   for dir in teldirs:
      tel_name = os.path.basename(dir)
      fset.observatories[obs_name].add_telescope(tel_name)
      f = open(os.path.join(dir, 'filters.dat'))
      lines = f.readlines()
      for line in lines:
         l = line.split()
         if l[2].find('=') >= 0:
            # We have a std=mag format
            std,mag = [item.strip() for item in l[2].split('=')]
            #std,mag = list(map(string.strip, l[2].split('=')))
            if std  in standards:
               try:
                  m = float(mag)
               except:
                  raise ValueError("Could not convert standard magnitude for filter %s" %\
                        l[0])
               newf = filter(l[0], os.path.join(dir,l[1]), 0.0, 
                  "".join(l[3:]))
               newf.zp = newf.compute_zpt(standards[std], m)
               fset.observatories[obs_name].telescopes[tel_name].add_filter(newf)
            else:
               raise ValueError("Could not find standard %s for filter %s" % (std,l[0]))


         elif l[2] == 'AB':
            # We have an AB system, so in principle there is no standard. The
            # zero-point is derived from the filter function alone. See
            # documentation.
            newf = filter(l[0], os.path.join(dir,l[1]), 0.0, 
               "".join(l[3:]))
            newf.zp = 16.84692 + 2.5*num.log10(
                  scipy.integrate.trapz(newf.resp/newf.wave, x=newf.wave))
            fset.observatories[obs_name].telescopes[tel_name].add_filter(newf)
         else:
            fset.observatories[obs_name].telescopes[tel_name].add_filter(
                         filter(l[0], os.path.join(dir,l[1]),
                             float(l[2]), " ".join(l[3:])))
      f.close()
fset.cache_filters()<|MERGE_RESOLUTION|>--- conflicted
+++ resolved
@@ -59,32 +59,18 @@
     There are also some useful functions:
       read():                   Read in the data and compute member data
    '''
-<<<<<<< HEAD
-   def __init__(self, name=None, filename=None, comment=None, load=1):
-      '''Creates a spectrum instance.  Required parameters:  name and file.  Can
-      also specify the zero point (instead of using the comptute_zpt() function
-      do do it).''' 
-      
-      self.name = name 
-      self.file = filename     # location of the filter response 
-      self.wave_data = None    # wavelength of response
-      self.resp_data = None    # response 
-      self.comment = comment   # any words?  
-      if filename is not None and load==1:  self.read()
-=======
-   def __init__(self, name=None, file=None, comment=None, wave=None,
+   def __init__(self, name=None, filename=None, comment=None, wave=None,
          flux=None, fluxed=True, load=1):
       '''Creates a spectrum instance.  Required parameters:  name and file.  
       Can also specify the zero point (instead of using the comptute_zpt() 
       function do do it).'''
       self.name = name
-      self.file = file      # location of the filter response
+      self.file = filename     # location of the filter response
       self.wave_data = wave    # wavelength of response
       self.resp_data = flux    # response
       self.comment = comment   # any words?
       self.fluxed = fluxed     # indicates the spectrum is in physical units
       if file is not None and load==1:  self.read()
->>>>>>> f4bf1c76
 
    def __str__(self):
       return "%s:  %s" % (self.name, self.comment)
