--- conflicted
+++ resolved
@@ -1191,15 +1191,9 @@
                ks = scipy.interpolate.splev(ts + self.Tmax, self.ks_tck[filt])
                # mask out valid k-corrections
                mids = argmin(absolute(ts[:,newaxis]-\
-<<<<<<< HEAD
                      self.data[filt].MJD[newaxis,:]+\
-                     self.Tmax))
+                     self.Tmax), axis=1)
                ks_mask = self.ks_mask[filt][mids]*greater_equal(ts, -19)*\
-=======
-                     self.data[filter].MJD[newaxis,:]+\
-                     self.Tmax), axis=1)
-               ks_mask = self.ks_mask[filter][mids]*greater_equal(ts, -19)*\
->>>>>>> 5ce58fbd
                      less_equal(ts, 70)
                mask = mask*ks_mask
                ms = ms - ks
